--- conflicted
+++ resolved
@@ -61,11 +61,11 @@
         self.time_propagate = self.model.time_propagate
         self.decoder = Dense(self.num_class)
 
-<<<<<<< HEAD
         # for deployment
         self.deploy_encoder = None
         self.deploy_decoder = None
-=======
+
+        # for WFST
         self.vocab = {}
         for line in io.open(data_descriptions.hparams.text_config["model"], 'r', encoding='utf-8').readlines():
             char, idx = line.strip().split()[0], line.strip().split()[1]
@@ -76,7 +76,6 @@
             for line in io.open(data_descriptions.hparams.words, 'r', encoding='utf-8').readlines():
                 word = line.strip().split()[0]
                 self.words.append(word)
->>>>>>> b5db25d8
 
     def call(self, samples, training=None):
         """ call function in keras layers """
@@ -139,18 +138,6 @@
             ctc_logits = self.decoder(encoder_output, training=False)
             ctc_logits = tf.math.log(tf.nn.softmax(ctc_logits))
             init_cand_states = decoder.ctc_scorer.initial_state(init_cand_states, ctc_logits)
-<<<<<<< HEAD
-        predictions = decoder(
-            history_predictions, init_cand_states, step, (encoder_output, input_mask)
-        )
-        return predictions
-
-    def deploy(self):
-        """ deployment function """
-        self.model.deploy()
-        self.deploy_encoder = self.model.deploy_encoder
-        self.deploy_decoder = self.model.deploy_decoder
-=======
         if hparams.decoder_type == "beam_search_decoder":
             predictions = decoder(
                 history_predictions, init_cand_states, step, (encoder_output, input_mask)
@@ -164,4 +151,9 @@
             predictions = tf.constant([predictions])
             predictions = tf.cast(predictions, tf.int64)
         return predictions
->>>>>>> b5db25d8
+
+    def deploy(self):
+        """ deployment function """
+        self.model.deploy()
+        self.deploy_encoder = self.model.deploy_encoder
+        self.deploy_decoder = self.model.deploy_decoder