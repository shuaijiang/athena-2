# coding=utf-8
# Copyright (C) 2019 ATHENA AUTHORS; Xiangang Li; Shuaijiang Zhao
#
# Licensed under the Apache License, Version 2.0 (the "License");
# you may not use this file except in compliance with the License.
# You may obtain a copy of the License at
#
#     http://www.apache.org/licenses/LICENSE-2.0
#
# Unless required by applicable law or agreed to in writing, software
# distributed under the License is distributed on an "AS IS" BASIS,
# WITHOUT WARRANTIES OR CONDITIONS OF ANY KIND, either express or implied.
# See the License for the specific language governing permissions and
# limitations under the License.
# ==============================================================================
# pylint: disable=invalid-name
""" Feature Normalizer """
import os
import json
import time
import pandas
import librosa
import pyworld
from absl import logging
import tensorflow as tf
import numpy as np
import multiprocessing as mp
from multiprocessing import cpu_count
import tqdm

<<<<<<< HEAD
=======
def compute_cmvn_by_chunk_for_all_speaker(feature_dim, speakers, featurizer, entries):
    ''' computing mean and variance for all speakers in a multi-process way
    '''
    initial_mean_dict, initial_var_dict, total_num_dict = {}, {}, {}
    # speakers may be 'global' or a speaker list
    for tar_speaker in speakers:
        logging.info("processing %s from %s" % (tar_speaker, os.getpid()))
        # compute some sums of the corresponding chunk for per speaker
        initial_mean = tf.Variable(tf.zeros([feature_dim], dtype=tf.float32))
        initial_var = tf.Variable(tf.zeros([feature_dim], dtype=tf.float32))
        total_num = tf.Variable(0, dtype=tf.int32)

        for items in tqdm.tqdm(entries):
            audio_file, speaker = items[0], items[-1]
            if speaker != tar_speaker:
                continue
            feat_data = featurizer(audio_file)
            temp_frame_num = feat_data.shape[0]
            total_num.assign_add(temp_frame_num)

            temp_feat = tf.reshape(feat_data, [-1, feature_dim])
            temp_feat2 = tf.square(temp_feat)

            temp_mean = tf.reduce_sum(temp_feat, axis=[0])
            temp_var = tf.reduce_sum(temp_feat2, axis=[0])

            initial_mean.assign_add(temp_mean)
            initial_var.assign_add(temp_var)
        # save the sums for per speaker in a dict
        initial_mean_dict[tar_speaker] = initial_mean
        initial_var_dict[tar_speaker] = initial_var
        total_num_dict[tar_speaker] = total_num
    return initial_mean_dict, initial_var_dict, total_num_dict

>>>>>>> b5db25d8
class FeatureNormalizer:
    """ Feature Normalizer """

    def __init__(self, cmvn_file=None):
        super().__init__()
        self.cmvn_file = cmvn_file
        self.cmvn_dict = {}
        self.speakers = []
        if cmvn_file is not None:
            self.load_cmvn()

    def __call__(self, feat_data, speaker, reverse=False):
        return self.apply_cmvn(feat_data, speaker, reverse=reverse)

    def apply_cmvn(self, feat_data, speaker, reverse=False):
        """ transform original feature to normalized feature """
        if speaker not in self.cmvn_dict:
            return feat_data
        mean = self.cmvn_dict[speaker][0]
        var = self.cmvn_dict[speaker][1]
        shape = feat_data.get_shape().as_list()[1:]
        mean = tf.reshape(tf.convert_to_tensor(mean, dtype=tf.float32), shape)
        var = tf.reshape(tf.convert_to_tensor(var, dtype=tf.float32), shape)
        if reverse:
            feat_data = feat_data * tf.sqrt(var) + mean
        else:
            feat_data = (feat_data - mean) / tf.sqrt(var)
        return feat_data

    def compute_cmvn(self, entries, speakers, featurizer, feature_dim, num_cmvn_workers=1):
        """ Compute cmvn for filtered entries """
        start = time.time()
        if num_cmvn_workers == 1:
            initial_mean, initial_var, total_num = self.compute_cmvn_by_chunk_for_all_speaker(
                feature_dim, speakers, featurizer, entries)

            for tar_speaker in speakers:
                # compute mean and var for all speaker
                if total_num[tar_speaker] == 0:
                    continue
                total_num_i = tf.cast(total_num[tar_speaker], tf.float32)
                mean_i = initial_mean[tar_speaker] / total_num_i
                variance_i = initial_var[tar_speaker] / total_num_i - tf.square(mean_i)
                self.cmvn_dict[tar_speaker] = (list(mean_i.numpy()), list(variance_i.numpy()))
        else:
            num_cmvn_workers = num_cmvn_workers if num_cmvn_workers else cpu_count()
            ctx = mp.get_context('spawn')
            m = ctx.Manager()
            args = []
            chunks = np.array_split(entries, num_cmvn_workers)
            for chunk in chunks:
                args.append((feature_dim, speakers, featurizer, chunk))
            p = ctx.Pool(num_cmvn_workers)
            # get results of all sub-process
            result_list = p.starmap(self.compute_cmvn_by_chunk_for_all_speaker, args)
            p.close()
            p.join()

            for tar_speaker in speakers:
                initial_mean_speaker = tf.Variable(tf.zeros([feature_dim], dtype=tf.float32))
                initial_var_speaker = tf.Variable(tf.zeros([feature_dim], dtype=tf.float32))
                total_num_speaker = tf.Variable(0, dtype=tf.int32)

                for chunk_initial_mean, chunk_initial_var, chunk_total_num in result_list:
                    initial_mean_speaker.assign_add(chunk_initial_mean[tar_speaker])
                    initial_var_speaker.assign_add(chunk_initial_var[tar_speaker])
                    total_num_speaker.assign_add(chunk_total_num[tar_speaker])
                # using the sums to compute mean and var for all speaker
                if total_num_speaker == 0:
                    continue
                total_num_i = tf.cast(total_num_speaker, tf.float32)
                mean_i = initial_mean_speaker / total_num_i
                variance_i = initial_var_speaker / total_num_i - tf.square(mean_i)
                self.cmvn_dict[tar_speaker] = (list(mean_i.numpy()), list(variance_i.numpy()))
        logging.info("finished compute cmvn, which cost %.4f s" % (time.time() - start))

    def compute_cmvn_by_chunk_for_all_speaker(self, feature_dim, speakers, featurizer, entries):
        ''' because of memory issue, we used incremental approximation for the calculation of cmvn '''
        initial_mean_dict, initial_var_dict, total_num_dict = {}, {}, {}
        # speakers may be 'global' or a speaker list
        for tar_speaker in speakers:
            logging.info("processing %s from %s" % (tar_speaker, os.getpid()))
            # compute some sums of the corresponding chunk for per speaker
            initial_mean = tf.Variable(tf.zeros([feature_dim], dtype=tf.float32))
            initial_var = tf.Variable(tf.zeros([feature_dim], dtype=tf.float32))
            total_num = tf.Variable(0, dtype=tf.int32)

            for items in tqdm.tqdm(entries):
                audio_file, speaker = items[0], items[-1]
                if speaker != tar_speaker:
                    continue
                feat_data = featurizer(audio_file)
                temp_frame_num = feat_data.shape[0]
                total_num.assign_add(temp_frame_num)

                temp_feat = tf.reshape(feat_data, [-1, feature_dim])
                temp_feat2 = tf.square(temp_feat)

                temp_mean = tf.reduce_sum(temp_feat, axis=[0])
                temp_var = tf.reduce_sum(temp_feat2, axis=[0])

                initial_mean.assign_add(temp_mean)
                initial_var.assign_add(temp_var)
            # save the sums for per speaker in a dict
            initial_mean_dict[tar_speaker] = initial_mean
            initial_var_dict[tar_speaker] = initial_var
            total_num_dict[tar_speaker] = total_num
        return initial_mean_dict, initial_var_dict, total_num_dict

    def compute_cmvn_kaldiio(self, entries, speakers, kaldi_io_feats, feature_dim):
        """ Compute cmvn for filtered entries using kaldi-format data"""
        start = time.time()
        for tar_speaker in set(speakers.values()):
            logging.info("processing %s" % tar_speaker)
            initial_mean = tf.Variable(tf.zeros([feature_dim], dtype=tf.float32))
            initial_var = tf.Variable(tf.zeros([feature_dim], dtype=tf.float32))
            total_num = tf.Variable(0, dtype=tf.int32)

            tq_entries = tqdm.tqdm(entries)
            for items in tq_entries:
                key, speaker = items
                if speaker != tar_speaker:
                    continue
                feat_data = kaldi_io_feats[key]
                feat_data = tf.convert_to_tensor(feat_data)
                temp_frame_num = feat_data.shape[0]
                total_num.assign_add(temp_frame_num)

                temp_feat = tf.reshape(feat_data, [-1, feature_dim])
                temp_feat2 = tf.square(temp_feat)

                temp_mean = tf.reduce_sum(temp_feat, axis=[0])
                temp_var = tf.reduce_sum(temp_feat2, axis=[0])

                initial_mean.assign_add(temp_mean)
                initial_var.assign_add(temp_var)

            # compute mean and var
            if total_num == 0:
                continue
            total_num = tf.cast(total_num, tf.float32)
            mean = initial_mean / total_num
            variance = initial_var / total_num - tf.square(mean)
            self.cmvn_dict[tar_speaker] = (list(mean.numpy()), list(variance.numpy()))

        logging.info("finished compute cmvn, which cost %.4f s" % (time.time() - start))

    def load_cmvn(self):
        """ load mean and var """
        if not os.path.exists(self.cmvn_file):
            return
        cmvns = pandas.read_csv(self.cmvn_file, sep="\t", index_col="speaker")
        for speaker, cmvn in cmvns.iterrows():
            self.cmvn_dict[speaker] = (
                json.loads(cmvn["mean"]),
                json.loads(cmvn["var"]),
            )
        logging.info("Successfully load cmvn file {}".format(self.cmvn_file))

    def save_cmvn(self, variable_list):
        """ save cmvn variables determined by variable_list to file """
        if self.cmvn_file is None:
            self.cmvn_file = "~/.athena/cmvn_file"
        cmvn_dir = os.path.dirname(self.cmvn_file)
        if not os.path.exists(cmvn_dir):
            os.mkdir(cmvn_dir)
        cmvns = []
        for speaker in self.cmvn_dict:
            temp = [speaker]
            temp.extend(self.cmvn_dict[speaker])
            cmvns.append(temp)
        df = pandas.DataFrame(data=cmvns, columns=variable_list)
        df.to_csv(self.cmvn_file, index=False, sep="\t")
        logging.info("Successfully save cmvn file {}".format(self.cmvn_file))
<<<<<<< HEAD


class WorldFeatureNormalizer(FeatureNormalizer):
    """ World Feature Normalizer """

    def compute_world_cmvn(self, entries_person_wavs, sp_dim, fft_size, fs, speakers):
        """ compuate cmvn of f0 and sp using pyworld """
        start = time.time()
        cmvns = []
        for speaker in speakers:
            coded_sps, f0s = [], []
            for audio_file in entries_person_wavs[speaker]:
                wav, _ = librosa.load(audio_file, sr=fs, mono=True, dtype=np.float64)
                # World Vocoder parameterizes speech into three components:
                #     Pitch (fundamental frequency, F0) contour
                #     Harmonic spectral envelope(sp)
                #     Aperiodic spectral envelope (relative to the harmonic spectral envelope,ap)
                # Refer to the address：https://github.com/JeremyCCHsu/Python-Wrapper-for-World-Vocoder
                f0, timeaxis = pyworld.harvest(wav, fs)
                # CheapTrick harmonic spectral envelope estimation algorithm.
                sp = pyworld.cheaptrick(wav, f0, timeaxis, fs, fft_size=fft_size)
                # feature reduction
                coded_sp = pyworld.code_spectral_envelope(sp, fs, sp_dim)
                coded_sp = coded_sp.T  # sp_features x T
                coded_sps.append(coded_sp)
                f0_ = np.reshape(f0, [-1, 1])
                f0s.append(f0_)
            # Calculate the mean and standard deviation of the World features
            coded_sps_concatenated = np.concatenate(coded_sps, axis=1)
            coded_sps_mean = list(np.mean(coded_sps_concatenated, axis=1, keepdims=False))
            coded_sps_var = list(np.var(coded_sps_concatenated, axis=1, keepdims=False))
            log_f0s_concatenated = np.ma.log(np.concatenate(f0s))
            log_f0s_mean = log_f0s_concatenated.mean()
            log_f0s_var = log_f0s_concatenated.var()
            cmvns.append((speaker, coded_sps_mean, coded_sps_var, log_f0s_mean, log_f0s_var))
            self.cmvn_dict[speaker] = (list(coded_sps_mean.numpy()), list(coded_sps_var.numpy()), \
                                       list(log_f0s_mean.numpy()), list(log_f0s_var.numpy()))

        logging.info("finished compute cmvn, which cost %.4f s" % (time.time() - start))

    def load_cmvn(self):
        """ load codedsp_mean, codedsp_var, f0_mean, f0_var for vc dataset """
        if not os.path.exists(self.cmvn_file):
            return
        cmvns = pandas.read_csv(self.cmvn_file, sep="\t", index_col="speaker")
        for speaker, cmvn in cmvns.iterrows():
            self.cmvn_dict[speaker] = [
                json.loads(cmvn["codedsp_mean"]),
                json.loads(cmvn["codedsp_var"]),
            ]
            self.cmvn_dict[speaker].append(cmvn["f0_mean"])
            self.cmvn_dict[speaker].append(cmvn["f0_var"])
        logging.info("Successfully load cmvn file {}".format(self.cmvn_file))
=======
>>>>>>> b5db25d8
<|MERGE_RESOLUTION|>--- conflicted
+++ resolved
@@ -28,43 +28,7 @@
 from multiprocessing import cpu_count
 import tqdm
 
-<<<<<<< HEAD
-=======
-def compute_cmvn_by_chunk_for_all_speaker(feature_dim, speakers, featurizer, entries):
-    ''' computing mean and variance for all speakers in a multi-process way
-    '''
-    initial_mean_dict, initial_var_dict, total_num_dict = {}, {}, {}
-    # speakers may be 'global' or a speaker list
-    for tar_speaker in speakers:
-        logging.info("processing %s from %s" % (tar_speaker, os.getpid()))
-        # compute some sums of the corresponding chunk for per speaker
-        initial_mean = tf.Variable(tf.zeros([feature_dim], dtype=tf.float32))
-        initial_var = tf.Variable(tf.zeros([feature_dim], dtype=tf.float32))
-        total_num = tf.Variable(0, dtype=tf.int32)
-
-        for items in tqdm.tqdm(entries):
-            audio_file, speaker = items[0], items[-1]
-            if speaker != tar_speaker:
-                continue
-            feat_data = featurizer(audio_file)
-            temp_frame_num = feat_data.shape[0]
-            total_num.assign_add(temp_frame_num)
-
-            temp_feat = tf.reshape(feat_data, [-1, feature_dim])
-            temp_feat2 = tf.square(temp_feat)
-
-            temp_mean = tf.reduce_sum(temp_feat, axis=[0])
-            temp_var = tf.reduce_sum(temp_feat2, axis=[0])
-
-            initial_mean.assign_add(temp_mean)
-            initial_var.assign_add(temp_var)
-        # save the sums for per speaker in a dict
-        initial_mean_dict[tar_speaker] = initial_mean
-        initial_var_dict[tar_speaker] = initial_var
-        total_num_dict[tar_speaker] = total_num
-    return initial_mean_dict, initial_var_dict, total_num_dict
-
->>>>>>> b5db25d8
+
 class FeatureNormalizer:
     """ Feature Normalizer """
 
@@ -239,9 +203,8 @@
         df = pandas.DataFrame(data=cmvns, columns=variable_list)
         df.to_csv(self.cmvn_file, index=False, sep="\t")
         logging.info("Successfully save cmvn file {}".format(self.cmvn_file))
-<<<<<<< HEAD
-
-
+
+        
 class WorldFeatureNormalizer(FeatureNormalizer):
     """ World Feature Normalizer """
 
@@ -292,6 +255,4 @@
             ]
             self.cmvn_dict[speaker].append(cmvn["f0_mean"])
             self.cmvn_dict[speaker].append(cmvn["f0_var"])
-        logging.info("Successfully load cmvn file {}".format(self.cmvn_file))
-=======
->>>>>>> b5db25d8
+        logging.info("Successfully load cmvn file {}".format(self.cmvn_file))